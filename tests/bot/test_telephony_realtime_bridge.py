"""Unit tests for the Telephony Realtime Bridge module.

These tests validate the TelephonyRealtimeBridge class functionality including
WebSocket communication, event handling, audio processing, and session management.
"""

import asyncio
import base64
import json
import types
import uuid
from unittest.mock import AsyncMock, MagicMock, call, patch

import pytest
from fastapi import WebSocket
from fastapi.websockets import WebSocketDisconnect

from opusagent.models.openai_api import ServerEventType
from opusagent.telephony_realtime_bridge import TelephonyRealtimeBridge
from opusagent.models.audiocodes_api import (
    TelephonyEventType,
    SessionInitiateMessage,
    UserStreamStartedResponse,
    PlayStreamStartMessage,
    PlayStreamChunkMessage,
    PlayStreamStopMessage,
)

# Test conversation ID
TEST_CONVERSATION_ID = "test-conversation-id"

@pytest.fixture
def mock_websocket():
    mock = AsyncMock()
    mock.send_json = AsyncMock()
    mock.iter_text = AsyncMock()
    mock.client_state = types.SimpleNamespace(DISCONNECTED=False)
    return mock


@pytest.fixture
def mock_openai_ws():
    mock = AsyncMock()
    mock.close_code = None
    mock.send = AsyncMock()
    return mock


@pytest.fixture
def bridge(mock_websocket, mock_openai_ws):
    return TelephonyRealtimeBridge(
        telephony_websocket=mock_websocket, realtime_websocket=mock_openai_ws
    )


def test_initialization(bridge):
    """Test that the bridge initializes correctly."""
    assert bridge.conversation_id is None
    assert bridge.media_format is None
    assert bridge.active_stream_id is None
    assert bridge.session_initialized is False
    assert bridge.speech_detected is False
    assert bridge._closed is False
    assert bridge.audio_chunks_sent == 0
    assert bridge.total_audio_bytes_sent == 0
    assert bridge.input_transcript_buffer == []
    assert bridge.output_transcript_buffer == []
    assert bridge.response_active is False
    assert bridge.pending_user_input is None
    assert bridge.response_id_tracker is None
    assert bridge.function_handler is not None


def test_event_handler_mappings(bridge):
    """Test that event handler mappings are properly configured."""
    # Test Telephony event handler mappings
    assert TelephonyEventType.SESSION_INITIATE in bridge.telephony_event_handlers
    assert TelephonyEventType.USER_STREAM_START in bridge.telephony_event_handlers
    assert TelephonyEventType.USER_STREAM_CHUNK in bridge.telephony_event_handlers
    assert TelephonyEventType.USER_STREAM_STOP in bridge.telephony_event_handlers
    assert TelephonyEventType.SESSION_END in bridge.telephony_event_handlers


@pytest.mark.asyncio
@patch("opusagent.telephony_realtime_bridge.initialize_session")
@patch("opusagent.telephony_realtime_bridge.SessionAcceptedResponse")
@patch("uuid.uuid4")
async def test_receive_from_telephony_session_initiate(
    mock_uuid, mock_session_response, mock_init_session, bridge
):
    # Setup mock data
    session_initiate = {
        "type": "session.initiate",
        "conversationId": "test-conversation-id",
        "expectAudioMessages": True,
        "botName": "test-bot",
        "caller": "+1234567890",
        "supportedMediaFormats": ["raw/lpcm16"],
    }

    # Set up the mock to return the message
    async def mock_iter():
        yield json.dumps(session_initiate)

    bridge.telephony_websocket.iter_text = mock_iter
    mock_init_session.return_value = None
    mock_uuid.return_value = "test-uuid"

    # Mock the session response
    mock_response = MagicMock()
    mock_response.model_dump.return_value = {
        "type": "session.accepted",
        "conversationId": "test-conversation-id",
        "mediaFormat": "raw/lpcm16",
    }
    mock_session_response.return_value = mock_response

    # Mock the session creation event
    session_created_event = {
        "type": "session.created",
        "session": {
            "id": "test-session-id",
            "config": {
                "model": "gpt-4o-realtime-preview-2024-10-01",
                "voice": "alloy"
            }
        }
    }

    # Set up the realtime websocket to return the session created event
    async def mock_realtime_iter():
        yield json.dumps(session_created_event)

    bridge.realtime_websocket.__aiter__ = lambda: mock_realtime_iter()
    bridge.realtime_websocket.recv = AsyncMock(return_value=json.dumps(session_created_event))
    bridge.realtime_websocket.send = AsyncMock()

    # Mock the session update event
    session_update_event = {
        "type": "session.update",
        "session": {
            "input_audio_format": "pcm16",
            "output_audio_format": "pcm16",
            "voice": "alloy",
            "modalities": ["text", "audio"],
            "model": "gpt-4o-realtime-preview-2024-10-01"
        }
    }

    # Set up the mock to handle session update
    async def mock_send(data):
        if isinstance(data, str):
            data = json.loads(data)
        if data.get("type") == "session.update":
            # Simulate receiving session created event after update
            await asyncio.sleep(0.1)  # Small delay to simulate network
            bridge.session_initialized = True

    bridge.realtime_websocket.send.side_effect = mock_send

    # Run the method
    await bridge.receive_from_telephony()

    # Verify conversation_id was set
    assert bridge.conversation_id == "test-conversation-id"
    # Verify session was initialized
    assert bridge.session_initialized is True

    # Verify session response was sent
    bridge.telephony_websocket.send_json.assert_called_once_with(
        mock_response.model_dump()
    )


@pytest.mark.asyncio
async def test_handle_session_initiate(bridge):
    """Test handling of session initiate message."""
    # Setup mock data
    session_initiate = {
        "type": "session.initiate",
        "conversationId": TEST_CONVERSATION_ID,
        "expectAudioMessages": True,
        "botName": "test-bot",
        "caller": "+1234567890",
        "supportedMediaFormats": ["raw/lpcm16"],
    }

    with patch.object(bridge, "initialize_openai_session") as mock_init:
        await bridge.handle_session_initiate(session_initiate)

        # Verify conversation_id was set
        assert bridge.conversation_id == TEST_CONVERSATION_ID
        # Verify session initialization was called
        mock_init.assert_called_once()


@pytest.mark.asyncio
async def test_handle_user_stream_start(bridge):
    """Test handling of user stream start message."""
    bridge.conversation_id = TEST_CONVERSATION_ID

    # Call the handler
    await bridge.handle_user_stream_start({})

    # Verify userStream.started message was sent
    bridge.telephony_websocket.send_json.assert_called_once()
    sent_message = bridge.telephony_websocket.send_json.call_args[0][0]
    assert sent_message["type"] == "userStream.started"
    assert sent_message["conversationId"] == TEST_CONVERSATION_ID


@pytest.mark.asyncio
async def test_handle_user_stream_chunk(bridge):
    """Test handling of user stream chunk message."""
    # Create test audio data
    test_audio = b"test audio data"
    audio_b64 = base64.b64encode(test_audio).decode("utf-8")

    data = {
        "type": "userStream.chunk",
        "audioChunk": audio_b64
    }

    bridge.realtime_websocket.close_code = None
    bridge._closed = False

    await bridge.handle_user_stream_chunk(data)

    # Verify audio was sent to OpenAI
    bridge.realtime_websocket.send.assert_called_once()
    sent_json = bridge.realtime_websocket.send.call_args[0][0]
    sent_data = json.loads(sent_json)
    assert sent_data["type"] == "input_audio_buffer.append"
    assert sent_data["audio"] == audio_b64


@pytest.mark.asyncio
async def test_handle_user_stream_stop(bridge):
    """Test handling of user stream stop message."""
    bridge.realtime_websocket.close_code = None
    bridge._closed = False

    await bridge.handle_user_stream_stop({})

    # Verify audio buffer was committed and response.create was sent
    calls = bridge.realtime_websocket.send.call_args_list
    assert any('input_audio_buffer.commit' in str(call) for call in calls)
    assert any('response.create' in str(call) for call in calls)


@pytest.mark.asyncio
async def test_handle_session_end(bridge):
    """Test handling of session end message."""
    bridge.conversation_id = TEST_CONVERSATION_ID

    session_end = {
        "type": "session.end",
        "conversationId": TEST_CONVERSATION_ID,
        "reasonCode": "client-disconnected",
        "reason": "Client Side"
    }

    with patch.object(bridge, "close") as mock_close:
        await bridge.handle_session_end(session_end)
        mock_close.assert_called_once()


@pytest.mark.asyncio
async def test_handle_audio_response_delta(bridge):
    """Test handling of audio response delta from OpenAI."""
    bridge.conversation_id = TEST_CONVERSATION_ID
    bridge._closed = False

    # Create test PCM16 audio data
    test_pcm16 = b"test pcm16 audio"
    pcm16_b64 = base64.b64encode(test_pcm16).decode("utf-8")

    response_dict = {
        "type": "response.audio.delta",
        "response_id": "resp-1",
        "item_id": "item-1",
        "output_index": 0,
        "content_index": 0,
        "delta": pcm16_b64
    }

    # Mock the websocket closed check
    with patch.object(bridge, "_is_websocket_closed", return_value=False):
        await bridge.handle_audio_response_delta(response_dict)

        # Verify audio was sent to telephony
        bridge.telephony_websocket.send_json.assert_called()
        sent_message = bridge.telephony_websocket.send_json.call_args[0][0]
        assert sent_message["type"] == "playStream.chunk"
        assert sent_message["conversationId"] == TEST_CONVERSATION_ID
        assert sent_message["audioChunk"] == pcm16_b64


@pytest.mark.asyncio
async def test_handle_audio_response_completion(bridge):
    """Test handling of audio response completion."""
    bridge.conversation_id = TEST_CONVERSATION_ID
    bridge.active_stream_id = "test-stream-id"

    await bridge.handle_audio_response_completion({})

    # Verify stream was stopped
    bridge.telephony_websocket.send_json.assert_called_once()
    sent_message = bridge.telephony_websocket.send_json.call_args[0][0]
    assert sent_message["type"] == "playStream.stop"
    assert sent_message["conversationId"] == TEST_CONVERSATION_ID
    assert sent_message["streamId"] == "test-stream-id"
    assert bridge.active_stream_id is None


@pytest.mark.asyncio
async def test_receive_from_telephony(bridge):
    """Test receiving and processing messages from telephony."""
    # Create test messages
    messages = [
        json.dumps({
            "type": "session.initiate",
            "conversationId": TEST_CONVERSATION_ID,
            "supportedMediaFormats": ["raw/lpcm16"]
        }),
        json.dumps({
            "type": "session.end",
            "conversationId": TEST_CONVERSATION_ID
        })
    ]

    # Mock the async iterator
    async def async_iterator():
        for msg in messages:
            yield msg

    bridge.telephony_websocket.iter_text.return_value = async_iterator()

    # Run the method
    await bridge.receive_from_telephony()

    # Verify bridge was closed
    assert bridge._closed is True


@pytest.mark.asyncio
async def test_receive_from_telephony_disconnect(bridge):
    """Test handling of telephony WebSocket disconnect."""
    bridge.telephony_websocket.iter_text.side_effect = WebSocketDisconnect()

    with patch.object(bridge, "close") as mock_close:
        await bridge.receive_from_telephony()
        mock_close.assert_called_once()


@pytest.mark.asyncio
async def test_receive_from_telephony_exception(bridge):
    """Test handling of exceptions during telephony message processing."""
    bridge.telephony_websocket.iter_text.side_effect = Exception("Test error")

    with patch.object(bridge, "close") as mock_close:
        await bridge.receive_from_telephony()
        mock_close.assert_called_once()


@pytest.mark.asyncio
async def test_close_method(bridge):
    # Test closing when connections are active
    await bridge.close()

    # Verify both connections were closed
    bridge.realtime_websocket.close.assert_called_once()
    bridge.telephony_websocket.close.assert_called_once()
    assert bridge._closed is True


@pytest.mark.asyncio
async def test_close_method_with_errors(mock_websocket, mock_openai_ws):
    # Setup the mocks to raise exceptions when close is called
    mock_openai_ws.close.side_effect = Exception("OpenAI close error")
    mock_websocket.close.side_effect = Exception("WebSocket close error")

    bridge = TelephonyRealtimeBridge(
        telephony_websocket=mock_websocket, realtime_websocket=mock_openai_ws
    )

    # Should handle exceptions gracefully
    await bridge.close()
    assert bridge._closed is True


@pytest.mark.asyncio
async def test_close_method_already_closed(bridge):
    # Mark as already closed
    bridge._closed = True

    # Call close
    await bridge.close()

    # Verify no additional close attempts
    bridge.realtime_websocket.close.assert_not_called()
    bridge.telephony_websocket.close.assert_not_called()


@pytest.mark.asyncio
@patch("opusagent.telephony_realtime_bridge.InputAudioBufferAppendEvent")
async def test_receive_from_telephony_user_stream_chunk(mock_audio_event, bridge):
    # Setup
    bridge.conversation_id = "test-conversation-id"
    bridge.session_initialized = True
    bridge.realtime_websocket.close_code = None
    bridge._closed = False

    # Setup mock data
    audio_chunk = {
        "type": "userStream.chunk",
        "audioChunk": "AAAA",
    }  # valid base64 for two null bytes

    # Set up the mock to return the message
    async def mock_iter():
        yield json.dumps(audio_chunk)
        return

    bridge.telephony_websocket.iter_text = mock_iter

    # Mock the audio event model
    mock_event = MagicMock()
    mock_event.model_dump_json.return_value = (
        '{"type": "input_audio_buffer.append", "audio": "AAAA"}'
    )
    mock_audio_event.return_value = mock_event

    # Run the method
    await bridge.receive_from_telephony()

    # Verify audio was sent to OpenAI
    bridge.realtime_websocket.send.assert_called_once_with(
        mock_event.model_dump_json.return_value
    )


@pytest.mark.asyncio
@patch("opusagent.telephony_realtime_bridge.InputAudioBufferCommitEvent")
async def test_receive_from_telephony_user_stream_stop(mock_commit_event, bridge):
    # Setup
    bridge.conversation_id = "test-conversation-id"
    bridge.session_initialized = True
    bridge.realtime_websocket.close_code = None
    bridge._closed = False

    # Prepare a base64-encoded audio chunk of at least 3200 bytes
    import base64
    audio_bytes = b"\x00" * 3200
    audio_chunk_b64 = base64.b64encode(audio_bytes).decode("utf-8")

    # Setup mock data: first a chunk, then a stop
    stream_chunk = {"type": "userStream.chunk", "audioChunk": audio_chunk_b64}
    stream_stop = {"type": "userStream.stop"}

    # Set up the mock to return the messages in sequence
    async def mock_iter():
        yield json.dumps(stream_chunk)
        yield json.dumps(stream_stop)
        return

    bridge.telephony_websocket.iter_text = mock_iter

    # Mock the commit event model
    mock_event = MagicMock()
    mock_event.model_dump_json.return_value = '{"type": "input_audio_buffer.commit"}'
    mock_commit_event.return_value = mock_event

    # Run the method
    await bridge.receive_from_telephony()

    # Verify commit event was sent to OpenAI
    bridge.realtime_websocket.send.assert_any_call(
        mock_event.model_dump_json.return_value
    )


@pytest.mark.asyncio
async def test_receive_from_telephony_session_end(bridge):
    # Setup mock data
    session_end = {
        "type": "session.end",
        "conversationId": TEST_CONVERSATION_ID,
        "reasonCode": "client-disconnected",
        "reason": "Test end"
    }

    # Set up the mock to return the message
    async def mock_iter():
        yield json.dumps(session_end)

    bridge.telephony_websocket.iter_text = mock_iter

    # Run the method
    await bridge.receive_from_telephony()

    # Verify bridge was closed
    assert bridge._closed is True
    bridge.realtime_websocket.close.assert_called_once()
    bridge.telephony_websocket.close.assert_called_once()


@pytest.mark.asyncio
async def test_receive_from_telephony_disconnect(bridge):
    # Simulate WebSocket disconnect
    bridge.telephony_websocket.client_state.DISCONNECTED = (
        False  # Ensure initially connected
    )
    bridge.telephony_websocket.iter_text.side_effect = WebSocketDisconnect()

    # Run the method
    await bridge.receive_from_telephony()

    # Verify bridge was closed
    assert bridge._closed is True
    bridge.realtime_websocket.close.assert_called_once()
    bridge.telephony_websocket.close.assert_called_once()


@pytest.mark.asyncio
async def test_receive_from_telephony_exception(bridge):
    # Simulate a generic exception
    bridge.telephony_websocket.client_state.DISCONNECTED = (
        False  # Ensure initially connected
    )
    bridge.telephony_websocket.iter_text.side_effect = Exception("Test error")

    # Run the method
    await bridge.receive_from_telephony()

    # Verify bridge was closed
    assert bridge._closed is True
    bridge.realtime_websocket.close.assert_called_once()
    bridge.telephony_websocket.close.assert_called_once()


@pytest.mark.asyncio
@patch("opusagent.telephony_realtime_bridge.ResponseAudioDeltaEvent")
@patch("opusagent.telephony_realtime_bridge.PlayStreamStartMessage")
@patch("opusagent.telephony_realtime_bridge.PlayStreamChunkMessage")
async def test_receive_from_realtime_audio_delta(
    mock_chunk_msg, mock_start_msg, mock_audio_event, bridge
):
    # Setup
    bridge.conversation_id = "test-conversation-id"
    bridge.media_format = "raw/lpcm16"
    bridge._closed = False

    # Create mock response from OpenAI
    audio_delta = {"type": "response.audio.delta", "delta": "base64audio"}

    # Set up the mock to return the message
    mock_iter = MagicMock()
    mock_iter.__aiter__.return_value = [json.dumps(audio_delta)]
    bridge.realtime_websocket = mock_iter

    # Mock the audio event model
    mock_event = MagicMock()
    mock_event.delta = "base64audio"
    mock_audio_event.return_value = mock_event

    # Mock the stream messages
    mock_start = MagicMock()
    mock_start.model_dump.return_value = {
        "type": "playStream.start",
        "conversationId": "test-conversation-id",
        "streamId": "test-stream-id",
        "mediaFormat": "raw/lpcm16",
    }
    mock_start_msg.return_value = mock_start

    mock_chunk = MagicMock()
    mock_chunk.model_dump.return_value = {
        "type": "playStream.chunk",
        "conversationId": "test-conversation-id",
        "streamId": "test-stream-id",
        "audioChunk": "base64audio",
    }
    mock_chunk_msg.return_value = mock_chunk

    # Run the method
    await bridge.receive_from_realtime()

    # Verify audio was sent to telephony
    assert (
        bridge.telephony_websocket.send_json.call_count == 2
    )  # One for start, one for chunk


@pytest.mark.asyncio
@patch("opusagent.telephony_realtime_bridge.PlayStreamStopMessage")
async def test_receive_from_realtime_audio_done(mock_stop_msg, bridge):
    # Setup
    bridge.conversation_id = "test-conversation-id"
    bridge.active_stream_id = "test-stream-id"
    bridge._closed = False

    # Create mock response from OpenAI
    audio_done = {"type": "response.audio.done"}

    # Set up the mock to return the message
    mock_iter = MagicMock()
    mock_iter.__aiter__.return_value = [json.dumps(audio_done)]
    bridge.realtime_websocket = mock_iter

    # Mock the stop message
    mock_stop = MagicMock()
    mock_stop.model_dump.return_value = {
        "type": "playStream.stop",
        "conversationId": "test-conversation-id",
        "streamId": "test-stream-id",
    }
    mock_stop_msg.return_value = mock_stop

    # Run the method
    await bridge.receive_from_realtime()

    # Verify stream was stopped
    bridge.telephony_websocket.send_json.assert_called_once_with(mock_stop.model_dump())
    assert bridge.active_stream_id is None


@pytest.mark.asyncio
async def test_receive_from_realtime_log_events(bridge):
    # Create mock log event from OpenAI
    log_event = {"type": "session.updated", "data": {"some": "data"}}

    # Configure the mock
    bridge.realtime_websocket.__aiter__.return_value = [json.dumps(log_event)]

    # Run the method
    await bridge.receive_from_realtime()

    # Verify no audio was sent to telephony for log events
    bridge.telephony_websocket.send_json.assert_not_called()


@pytest.mark.asyncio
async def test_receive_from_realtime_exception(bridge):
    # Configure the mock to raise an exception
    bridge.realtime_websocket.__aiter__.side_effect = Exception("Test error")

    # Run the method
    await bridge.receive_from_realtime()

    # Verify bridge was closed
    assert bridge._closed is True
    bridge.realtime_websocket.close.assert_called_once()
    bridge.telephony_websocket.close.assert_called_once()


@pytest.mark.asyncio
async def test_handle_log_event_error(bridge):
    # Setup
    error_event = {
        "type": "error",
        "code": "test_error",
        "message": "Test error message",
        "details": {"additional": "info"},
    }

    # Call the handler
    with patch("opusagent.base_realtime_bridge.logger") as mock_logger:
        await bridge.handle_log_event(error_event)

        # Verify error was logged properly
        mock_logger.error.assert_any_call(
            "OpenAI Error: test_error - Test error message"
        )


@pytest.mark.asyncio
async def test_handle_log_event_other(bridge):
    # Setup
    log_event = {"type": "other_log_type", "data": "some data"}

    # Call the handler - should not raise an exception
    await bridge.handle_log_event(log_event)


@pytest.mark.asyncio
@patch("opusagent.telephony_realtime_bridge.ResponseTextDeltaEvent")
async def test_handle_text_delta(mock_text_delta, bridge):
    # Setup
    text_event = {"type": "response.text.delta", "delta": "Hello, how can I help?"}

    # Mock the text delta event model
    mock_event = MagicMock()
    mock_event.delta = "Hello, how can I help?"
    mock_text_delta.return_value = mock_event

    # Call the handler
    with patch("opusagent.telephony_realtime_bridge.logger") as mock_logger:
        await bridge.handle_text_and_transcript(text_event)

        # Verify text delta was logged
        mock_logger.info.assert_called_with(f"Text delta received: {mock_event.delta}")


@pytest.mark.asyncio
async def test_handle_transcript_delta(bridge):
    # Setup
    transcript_event = {
        "type": ServerEventType.RESPONSE_AUDIO_TRANSCRIPT_DELTA,
        "delta": "Hello, I heard you say",
    }

    # Call the handler
    with patch("opusagent.telephony_realtime_bridge.logger") as mock_logger:
        await bridge.handle_text_and_transcript(transcript_event)

        # Verify transcript delta was logged - use assert_called_with instead of assert_called_once_with
        # to check just the most recent call
        mock_logger.info.assert_called_with(
            f"Received audio transcript delta: {transcript_event.get('delta', '')}"
        )


@pytest.mark.asyncio
@patch("opusagent.telephony_realtime_bridge.ResponseDoneEvent")
@patch("opusagent.telephony_realtime_bridge.PlayStreamStopMessage")
async def test_handle_response_completion(mock_stop_msg, mock_response_done, bridge):
    # Setup
    bridge.conversation_id = "test-conversation-id"
    bridge.active_stream_id = "test-stream-id"

    response_done_event = {"type": ServerEventType.RESPONSE_DONE}

    # Mock the response done event model
    mock_event = MagicMock()
    mock_event.response = {"id": "test-response-123"}
    mock_response_done.return_value = mock_event

    # Mock the stop message
    mock_stop = MagicMock()
    mock_stop.model_dump.return_value = {
        "type": "playStream.stop",
        "conversationId": "test-conversation-id",
        "streamId": "test-stream-id",
    }
    mock_stop_msg.return_value = mock_stop

    # Call the handler
    with patch("opusagent.telephony_realtime_bridge.logger") as mock_logger:
        await bridge.handle_response_completion(response_done_event)

        # The method logs two messages, first about response completion and then about stopping the stream
        # Check that the first call was for response completion
        calls = mock_logger.info.call_args_list
        assert len(calls) >= 1  # Make sure there was at least one call
        assert calls[0] == call("Response generation completed: test-response-123")

        # Verify stream was stopped
        bridge.telephony_websocket.send_json.assert_called_once_with(
            mock_stop.model_dump()
        )
        assert bridge.active_stream_id is None


@pytest.mark.asyncio
async def test_handle_speech_detection_started(bridge):
    # Setup
    # Need to use the enum value from ServerEventType not the string literal
    speech_started_event = {"type": ServerEventType.INPUT_AUDIO_BUFFER_SPEECH_STARTED}

    # Call the handler
    with patch("opusagent.telephony_realtime_bridge.logger") as mock_logger:
        await bridge.handle_speech_detection(speech_started_event)

        # Verify speech detection was logged
        mock_logger.info.assert_called_with("Speech started detected")
        assert bridge.speech_detected is True


@pytest.mark.asyncio
async def test_handle_speech_detection_stopped(bridge):
    # Setup
    # Need to use the enum value from ServerEventType not the string literal
    speech_stopped_event = {"type": ServerEventType.INPUT_AUDIO_BUFFER_SPEECH_STOPPED}

    # Call the handler
    with patch("opusagent.telephony_realtime_bridge.logger") as mock_logger:
        await bridge.handle_speech_detection(speech_stopped_event)

        # Verify speech detection was logged
        mock_logger.info.assert_called_with("Speech stopped detected")
        assert bridge.speech_detected is False


@pytest.mark.asyncio
async def test_handle_speech_detection_committed(bridge):
    # Setup
    buffer_committed_event = {"type": "input_audio_buffer.committed"}

    # Call the handler
    with patch("opusagent.telephony_realtime_bridge.logger") as mock_logger:
        await bridge.handle_speech_detection(buffer_committed_event)

        # Verify commitment was logged
        mock_logger.info.assert_called_with("Audio buffer committed")


@pytest.mark.asyncio
async def test_race_condition_prevention(bridge):
    """Test that race condition is prevented when user input arrives during active response."""
    # Setup
    bridge.conversation_id = "test-conversation-id"
    bridge.session_initialized = True
    bridge.realtime_websocket.close_code = None
    bridge._closed = False
    bridge.total_audio_bytes_sent = 3200  # Sufficient audio for commit
    
    # Simulate active response
    bridge.response_active = True
    bridge.response_id_tracker = "test-response-id"
    
    # Test data for user stream stop during active response
    stream_stop = {"type": "userStream.stop"}
    
    # Call handle_user_stream_stop during active response
    await bridge.handle_user_stream_stop(stream_stop)
    
    # Verify that no response.create was sent (since response is active)
    # The bridge should have queued the user input instead
    assert bridge.pending_user_input is not None
    assert bridge.pending_user_input["audio_committed"] is True
    assert "timestamp" in bridge.pending_user_input
    
    # Verify no response.create call was made
    sent_messages = [call[0][0] for call in bridge.realtime_websocket.send.call_args_list]
    response_create_messages = [msg for msg in sent_messages if '"type": "response.create"' in msg]
    assert len(response_create_messages) == 0, "No response.create should be sent during active response"


@pytest.mark.asyncio
async def test_response_state_tracking(bridge):
    """Test that response state is properly tracked through the lifecycle."""
    # Initial state
    assert bridge.response_active is False
    assert bridge.response_id_tracker is None
    assert bridge.pending_user_input is None
    
    # Simulate response created event
    response_created = {
        "type": "response.created",
        "response": {"id": "test-response-123"}
    }
    await bridge.handle_response_created(response_created)
    
    # Verify response is now active
    assert bridge.response_active is True
    assert bridge.response_id_tracker == "test-response-123"
    
    # Simulate response completion
    response_done = {
        "type": "response.done",
        "response": {"id": "test-response-123", "status": "completed"}
    }
    await bridge.handle_response_completion(response_done)
    
    # Verify response is no longer active
    assert bridge.response_active is False


@pytest.mark.asyncio
async def test_pending_input_processing(bridge):
    """Test that pending user input is processed after response completion."""
    # Setup
    bridge.conversation_id = "test-conversation-id"
    bridge.realtime_websocket.close_code = None
    bridge._closed = False
    
    # Set pending user input (as would happen during active response)
    bridge.pending_user_input = {
        "audio_committed": True,  
        "timestamp": 1234567890.0
    }
    
    # Simulate response completion
    response_done = {
        "type": "response.done", 
        "response": {"id": "test-response-123", "status": "completed"}
    }
    await bridge.handle_response_completion(response_done)
    
    # Verify pending input was processed (response.create should be called)
    sent_messages = [call[0][0] for call in bridge.realtime_websocket.send.call_args_list]
    response_create_messages = [msg for msg in sent_messages if '"type": "response.create"' in msg]
    assert len(response_create_messages) == 1, "response.create should be sent for queued input"
    
    # Verify pending input was cleared
    assert bridge.pending_user_input is None


@pytest.mark.asyncio
async def test_normal_flow_without_race_condition(bridge):
    """Test normal flow when no response is active."""
    # Setup
    bridge.conversation_id = "test-conversation-id"
    bridge.session_initialized = True
    bridge.realtime_websocket.close_code = None
    bridge._closed = False
    bridge.total_audio_bytes_sent = 3200  # Sufficient audio for commit
    bridge.response_active = False  # No active response
    
    # Test data
    stream_stop = {"type": "userStream.stop"}
    
    # Call handle_user_stream_stop when no response is active
    await bridge.handle_user_stream_stop(stream_stop)
    
    # Verify response.create was sent normally
    sent_messages = [call[0][0] for call in bridge.realtime_websocket.send.call_args_list]
    response_create_messages = [msg for msg in sent_messages if '"type": "response.create"' in msg]
    assert len(response_create_messages) == 1, "response.create should be sent when no active response"
    
    # Verify no pending input was created
    assert bridge.pending_user_input is None


@pytest.mark.asyncio
async def test_create_response_helper(bridge):
    """Test the _create_response helper method."""
    bridge.realtime_websocket.close_code = None
    bridge._closed = False
    
    # Call the helper method
    await bridge._create_response()
    
    # Verify response.create was sent with correct structure
    bridge.realtime_websocket.send.assert_called_once()
    sent_json = bridge.realtime_websocket.send.call_args[0][0]
    sent_data = json.loads(sent_json)
    
    assert sent_data["type"] == "response.create"
    assert sent_data["response"]["modalities"] == ["text", "audio"]
    assert sent_data["response"]["output_audio_format"] == "pcm16"
<<<<<<< HEAD
    assert sent_data["response"]["voice"] == "alloy"

# For tests that require _trigger_response, patch it if not present
@pytest.fixture(autouse=True)
def patch_trigger_response(monkeypatch):
    from opusagent.telephony_realtime_bridge import TelephonyRealtimeBridge
    if not hasattr(TelephonyRealtimeBridge, "_trigger_response"):
        async def _trigger_response(self):
            if not self.response_active:
                await self._create_response()
            else:
                self.pending_user_input = {"audio_committed": True, "timestamp": 0}
        monkeypatch.setattr(TelephonyRealtimeBridge, "_trigger_response", _trigger_response)
=======
    assert sent_data["response"]["voice"] == "verse"
>>>>>>> d2a39258
<|MERGE_RESOLUTION|>--- conflicted
+++ resolved
@@ -940,20 +940,4 @@
     assert sent_data["type"] == "response.create"
     assert sent_data["response"]["modalities"] == ["text", "audio"]
     assert sent_data["response"]["output_audio_format"] == "pcm16"
-<<<<<<< HEAD
-    assert sent_data["response"]["voice"] == "alloy"
-
-# For tests that require _trigger_response, patch it if not present
-@pytest.fixture(autouse=True)
-def patch_trigger_response(monkeypatch):
-    from opusagent.telephony_realtime_bridge import TelephonyRealtimeBridge
-    if not hasattr(TelephonyRealtimeBridge, "_trigger_response"):
-        async def _trigger_response(self):
-            if not self.response_active:
-                await self._create_response()
-            else:
-                self.pending_user_input = {"audio_committed": True, "timestamp": 0}
-        monkeypatch.setattr(TelephonyRealtimeBridge, "_trigger_response", _trigger_response)
-=======
-    assert sent_data["response"]["voice"] == "verse"
->>>>>>> d2a39258
+    assert sent_data["response"]["voice"] == "verse"