--- conflicted
+++ resolved
@@ -18,11 +18,7 @@
 from fastapi import WebSocket
 from fastapi.websockets import WebSocketDisconnect
 
-<<<<<<< HEAD
-from opusagent.base_realtime_bridge import BaseRealtimeBridge
-=======
 from opusagent.call_recorder import AudioChannel, CallRecorder, TranscriptType
->>>>>>> d2a39258
 from opusagent.config.logging_config import configure_logging
 from opusagent.function_handler import FunctionHandler
 
@@ -203,8 +199,6 @@
             ServerEventType.RESPONSE_FUNCTION_CALL_ARGUMENTS_DONE: self.function_handler.handle_function_call_arguments_done,
         }
 
-<<<<<<< HEAD
-=======
     async def close(self):
         """Safely close both WebSocket connections.
 
@@ -253,7 +247,6 @@
             # Fallback check without WebSocketState
             return not self.telephony_websocket
 
->>>>>>> d2a39258
     async def handle_session_initiate(self, data):
         """Handle session.initiate message from telephony client.
 
@@ -264,9 +257,6 @@
             data (dict): Session initiate message data
         """
         logger.info(f"Session initiate received: {data}")
-<<<<<<< HEAD
-        session_init = SessionInitiateMessage(**data)
-=======
         self.conversation_id = data.get("conversationId") or str(uuid.uuid4())
         logger.info(f"Conversation started: {self.conversation_id}")
 
@@ -288,11 +278,6 @@
             logger.info(
                 f"Call recording started for conversation: {self.conversation_id}"
             )
->>>>>>> d2a39258
-
-        # Store conversation ID
-        self.conversation_id = session_init.conversationId
-        logger.info(f"Session initiated for conversation: {self.conversation_id}")
 
         # Initialize OpenAI session if not already done
         if not self.session_initialized:
@@ -388,13 +373,18 @@
                 buffer_commit = InputAudioBufferCommitEvent(
                     type="input_audio_buffer.commit"
                 )
-                await self.realtime_websocket.send(buffer_commit.model_dump_json())
-                logger.info("Audio buffer committed to OpenAI")
-
-<<<<<<< HEAD
-                # Trigger response
-                await self._trigger_response()
-=======
+                try:
+                    await self.realtime_websocket.send(buffer_commit.model_dump_json())
+                    logger.info(
+                        f"realtime_websocket_object: {self.realtime_websocket.send}"
+                    )
+                    logger.info(
+                        f"Audio buffer committed with {self.audio_chunks_sent} chunks ({self.total_audio_bytes_sent} bytes)"
+                    )
+                    logger.info(
+                        f"Audio buffer commit sent: {buffer_commit.model_dump_json()}"
+                    )
+
                     # Only trigger response if no active response
                     if not self.response_active:
                         logger.info(
@@ -418,15 +408,54 @@
                             )
                             await self._create_response()
                             self.pending_user_input = None
->>>>>>> d2a39258
-
-            except Exception as e:
-                logger.error(f"Error committing audio buffer: {e}")
+
+                except Exception as e:
+                    logger.error(
+                        f"Error sending audio buffer commit or response create: {e}"
+                    )
+            else:
+                logger.info(
+                    f"Skipping audio buffer commit - insufficient audio data: "
+                    f"{self.total_audio_bytes_sent} bytes ({total_duration_ms:.1f}ms) "
+                    f"< {min_audio_bytes} bytes (100ms minimum required by OpenAI)"
+                )
+
+            # Send userStream.stopped response regardless of commit
+            stream_stopped = UserStreamStoppedResponse(
+                type=TelephonyEventType.USER_STREAM_STOPPED,
+                conversationId=self.conversation_id,
+            )
+            await self.telephony_websocket.send_json(stream_stopped.model_dump())
+        else:
+            logger.warning(
+                "Cannot commit audio buffer - connection closed or websocket unavailable"
+            )
+
+    async def _create_response(self):
+        """Create a new response request to OpenAI Realtime API.
+
+        This helper method contains the response creation logic extracted from
+        handle_user_stream_stop to enable reuse and better error handling.
+        """
+        try:
+            response_create = {
+                "type": "response.create",
+                "response": {
+                    "modalities": ["text", "audio"],
+                    "output_audio_format": "pcm16",
+                    "temperature": 0.8,
+                    "max_output_tokens": 4096,
+                    "voice": VOICE,
+                },
+            }
+            await self.realtime_websocket.send(json.dumps(response_create))
+            logger.info("Response creation triggered after audio buffer commit")
+        except Exception as e:
+            logger.error(f"Error creating response: {e}")
 
     async def handle_session_end(self, data):
         """Handle session.end message from telephony client.
 
-<<<<<<< HEAD
         This method processes the end of a session from the client,
         and cleans up any resources.
 
@@ -442,13 +471,6 @@
         """Handle audio response delta events from the OpenAI Realtime API.
 
         Converts PCM16 audio from OpenAI to the appropriate format and sends to telephony.
-=======
-    async def _create_response(self):
-        """Create a new response request to OpenAI Realtime API.
-
-        This helper method contains the response creation logic extracted from
-        handle_user_stream_stop to enable reuse and better error handling.
->>>>>>> d2a39258
         """
         try:
             audio_delta = ResponseAudioDeltaEvent(**response_dict)
