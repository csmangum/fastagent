--- conflicted
+++ resolved
@@ -125,8 +125,6 @@
         self.account_sid: Optional[str] = None
         self.call_sid: Optional[str] = None
         self.media_format: Optional[str] = None
-<<<<<<< HEAD
-=======
         self.session_initialized = False
         self.speech_detected = False
         self._closed = False
@@ -136,15 +134,18 @@
         self.total_audio_bytes_sent = 0
         
         # Small audio buffer for optimal chunk sizes (2-3 Twilio chunks = ~40-60ms)
->>>>>>> d2a39258
         self.audio_buffer = []
         self.mark_counter = 0
-<<<<<<< HEAD
-        self._commit_task = None
-=======
-
-
->>>>>>> d2a39258
+
+
+
+        # Response state tracking to prevent race conditions
+        self.response_active = False  # Track if response is being generated
+        self.pending_user_input = None  # Queue for user input during active response
+        self.response_id_tracker = None  # Track current response ID
+
+        # Initialize function handler
+        self.function_handler = FunctionHandler(realtime_websocket)
 
         # Create event handler mappings for Twilio events
         self.twilio_event_handlers = {
@@ -156,8 +157,6 @@
             TwilioEventType.MARK: self.handle_mark,
         }
 
-<<<<<<< HEAD
-=======
         # Create event handler mappings for realtime events
         self.realtime_event_handlers = {
             # Session events
@@ -231,7 +230,6 @@
             # Fallback check without WebSocketState
             return not self.twilio_websocket
 
->>>>>>> d2a39258
     async def handle_connected(self, data):
         """Handle 'connected' message from Twilio.
 
@@ -443,8 +441,6 @@
                 await self._create_response()
                 self.pending_user_input = None
 
-<<<<<<< HEAD
-=======
     async def _create_response(self):
         """Create a new response request to OpenAI Realtime API.
         
@@ -504,7 +500,6 @@
         elif response_type == ServerEventType.INPUT_AUDIO_BUFFER_COMMITTED:
             logger.info("Audio buffer committed confirmed by OpenAI")
 
->>>>>>> d2a39258
     async def handle_audio_response_delta(self, response_dict):
         """Handle audio response delta events from the OpenAI Realtime API.
 
